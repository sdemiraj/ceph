--- conflicted
+++ resolved
@@ -488,14 +488,10 @@
     return -ENOENT;
   }
 
-<<<<<<< HEAD
   void ImageCtx::aio_read_from_cache(object_t o, uint64_t object_no,
 				     bufferlist *bl, size_t len,
-				     uint64_t off, Context *onfinish) {
-=======
-  void ImageCtx::aio_read_from_cache(object_t o, bufferlist *bl, size_t len,
-				     uint64_t off, Context *onfinish, int fadvise_flags) {
->>>>>>> 7c802487
+				     uint64_t off, Context *onfinish,
+				     int fadvise_flags) {
     snap_lock.get_read();
     ObjectCacher::OSDRead *rd = object_cacher->prepare_read(snap_id, bl, fadvise_flags);
     snap_lock.put_read();
@@ -510,13 +506,9 @@
       onfinish->complete(r);
   }
 
-<<<<<<< HEAD
   void ImageCtx::write_to_cache(object_t o, const bufferlist& bl, size_t len,
-				uint64_t off, Context *onfinish) {
-=======
-  void ImageCtx::write_to_cache(object_t o, bufferlist& bl, size_t len,
-				uint64_t off, Context *onfinish, int fadvise_flags) {
->>>>>>> 7c802487
+				uint64_t off, Context *onfinish,
+				int fadvise_flags) {
     snap_lock.get_read();
     ObjectCacher::OSDWrite *wr = object_cacher->prepare_write(snapc, bl,
 							      utime_t(), fadvise_flags);
@@ -540,11 +532,7 @@
     Cond cond;
     bool done;
     Context *onfinish = new C_SafeCond(&mylock, &cond, &done, &r);
-<<<<<<< HEAD
-    aio_read_from_cache(o, object_no, bl, len, off, onfinish);
-=======
-    aio_read_from_cache(o, bl, len, off, onfinish, 0);
->>>>>>> 7c802487
+    aio_read_from_cache(o, object_no, bl, len, off, onfinish, 0);
     mylock.Lock();
     while (!done)
       cond.Wait(mylock);
