v0.17
- kclient: fix multiple mds mdsmap decoding
- kclient: fix mon subscription renewal
- crush: fix crush map creation with empty buckets (occurs on larger clusters)
- osdmap: fix encoding bug (crashes kclient); make kclient not crash
- msgr: simplified policy, failure model
- mon: less push, more pull
- mon: request routing
- mon cluster expansion
- osd: fix pg parsing, restarts on larger clusters

v0.18
- osd: basic ENOSPC handling
- big endian fixes (required protocol/disk format change)
- osd: improved object -> pg hash function; selectable
- crush: selectable hash function(s)
- mds restart bug fixes
- kclient: mds reconnect bug fixes
- fixed mds log trimming bug
- fixed mds cap vs snap deadlock
- filestore: faster flushing
- uclient,kclient: snapshot fixes
- mds: fix recursive accounting bug
- uclient: fixes for 32bit clients
- auth: 'none' security framework
- mon: "safely" bail on write errors (e.g. ENOSPC)
- mds: fix replay/reconnect race (caused (fast) client reconnect to fail)
- mds: misc journal replay, session fixes

v0.19
- ms_dispatch fairness
- kclient: bad fsid deadlock fix
- tids in fixed msg header (protocol change)
- feature bits during connection handshake
- remove erank from ceph_entity_addr
- disk format, compat/incompat bits
- journal format improvements
- kclient: cephx
- improved truncation
- cephx: lots of fixes
- mkcephfs: cephx support
- debian: packaging fixes

v0.20
- osd: new filestore, journaling infrastructure
- msgr: wire protocol improvements (lower per-message overhead)
- mds: reduced memory utilization (still more to do!)
- mds: many single mds fixes
- mds: many clustered mds fixes
- auth: many auth_x cleanups, fixes, improvements
- kclient: many bug fixes
- librados: some cleanup, c++ api now usable

v0.21

- 

- qa: snap test.  maybe walk through 2.6.* kernel trees?
- osd: rebuild pg log
- osd: handle storage errors
- rebuild mds hierarchy
- kclient: retry alloc on ENOMEM when reading from connection?

<<<<<<< HEAD
=======
filestore
- throttling
- flush objects onto primary during recovery
- audit queue_transaction calls for dependencies
- convert apply_transaction calls in handle_map to queue?
  - need an osdmap cache layer?

clients need to handle MClassAck, or anybody using that will die

bugs
- mds states
  - closing -> opening transition
- mds prepare_force_open_sessions, then import aborts.. session is still OPENING but no client_session is sent...
- rm -r failure (on kernel tree)
- dbench 1, restart mds (may take a few times), dbench will error out.

- kclient lockdep warning
[ 1615.328733] =======================================================
[ 1615.331050] [ INFO: possible circular locking dependency detected ]
[ 1615.331050] 2.6.34-rc2 #22
[ 1615.331050] -------------------------------------------------------
[ 1615.331050] fixdep/3263 is trying to acquire lock:
[ 1615.331050]  (&osdc->request_mutex){+.+...}, at: [<ffffffffa007b66c>] ceph_osdc_start_request+0x4d/0x278 [ceph]
[ 1615.331050] 
[ 1615.331050] but task is already holding lock:
[ 1615.331050]  (&mm->mmap_sem){++++++}, at: [<ffffffff810208c0>] do_page_fault+0x104/0x278
[ 1615.331050] 
[ 1615.331050] which lock already depends on the new lock.
[ 1615.331050] 
[ 1615.331050] 
[ 1615.331050] the existing dependency chain (in reverse order) is:
[ 1615.331050] 
[ 1615.331050] -> #3 (&mm->mmap_sem){++++++}:
[ 1615.331050]        [<ffffffff81059fd3>] validate_chain+0xa4d/0xd28
[ 1615.331050]        [<ffffffff8105aa7f>] __lock_acquire+0x7d1/0x84e
[ 1615.331050]        [<ffffffff8105ab84>] lock_acquire+0x88/0xa5
[ 1615.331050]        [<ffffffff81094daf>] might_fault+0x90/0xb3
[ 1615.331050]        [<ffffffff81390d1e>] memcpy_fromiovecend+0x54/0x8e
[ 1615.331050]        [<ffffffff813b6ea7>] ip_generic_getfrag+0x2a/0x8f
[ 1615.331050]        [<ffffffff813b5da2>] ip_append_data+0x5f6/0x971
[ 1615.331050]        [<ffffffff813d35bf>] udp_sendmsg+0x4e8/0x603
[ 1615.331050]        [<ffffffff813d91e3>] inet_sendmsg+0x46/0x53
[ 1615.331050]        [<ffffffff813878c1>] sock_sendmsg+0xd4/0xf5
[ 1615.331050]        [<ffffffff81387e0f>] sys_sendto+0xdf/0x107
[ 1615.331050]        [<ffffffff810029eb>] system_call_fastpath+0x16/0x1b
[ 1615.331050] 
[ 1615.331050] -> #2 (sk_lock-AF_INET){+.+.+.}:
[ 1615.331050]        [<ffffffff81059fd3>] validate_chain+0xa4d/0xd28
[ 1615.331050]        [<ffffffff8105aa7f>] __lock_acquire+0x7d1/0x84e
[ 1615.331050]        [<ffffffff8105ab84>] lock_acquire+0x88/0xa5
[ 1615.331050]        [<ffffffff8138a562>] lock_sock_nested+0xeb/0xff
[ 1615.331050]        [<ffffffff813da29d>] inet_stream_connect+0x2b/0x25c
[ 1615.331050]        [<ffffffffa006eea6>] try_write+0x26e/0x102c [ceph]
[ 1615.331050]        [<ffffffffa00705ba>] con_work+0x126/0x6bc [ceph]
[ 1615.529553]        [<ffffffff8104774e>] worker_thread+0x1e8/0x2fa
[ 1615.529553]        [<ffffffff8104a4aa>] kthread+0x7d/0x85
[ 1615.529553]        [<ffffffff81003794>] kernel_thread_helper+0x4/0x10
[ 1615.529553] 
[ 1615.529553] -> #1 (&con->mutex){+.+.+.}:
[ 1615.529553]        [<ffffffff81059fd3>] validate_chain+0xa4d/0xd28
[ 1615.529553]        [<ffffffff8105aa7f>] __lock_acquire+0x7d1/0x84e
[ 1615.529553]        [<ffffffff8105ab84>] lock_acquire+0x88/0xa5
[ 1615.529553]        [<ffffffff81425727>] mutex_lock_nested+0x62/0x32c
[ 1615.529553]        [<ffffffffa0070cd3>] ceph_con_send+0xb3/0x244 [ceph]
[ 1615.529553]        [<ffffffffa007b591>] __send_request+0x108/0x196 [ceph]
[ 1615.529553]        [<ffffffffa007b794>] ceph_osdc_start_request+0x175/0x278 [ceph]
[ 1615.529553]        [<ffffffffa006029d>] ceph_writepages_start+0xb23/0x112a [ceph]
[ 1615.529553]        [<ffffffff810849aa>] do_writepages+0x1f/0x28
[ 1615.529553]        [<ffffffff810ca5e8>] writeback_single_inode+0xb6/0x1f5
[ 1615.529553]        [<ffffffff810cad9b>] writeback_inodes_wb+0x2d1/0x378
[ 1615.529553]        [<ffffffff810cafa8>] wb_writeback+0x166/0x1e0
[ 1615.529553]        [<ffffffff810cb154>] wb_do_writeback+0x83/0x1d3
[ 1615.529553]        [<ffffffff810cb2d2>] bdi_writeback_task+0x2e/0x9b
[ 1615.529553]        [<ffffffff8108fd73>] bdi_start_fn+0x71/0xd2
[ 1615.529553]        [<ffffffff8104a4aa>] kthread+0x7d/0x85
[ 1615.529553]        [<ffffffff81003794>] kernel_thread_helper+0x4/0x10
[ 1615.529553] 
[ 1615.529553] -> #0 (&osdc->request_mutex){+.+...}:
[ 1615.529553]        [<ffffffff81059cbf>] validate_chain+0x739/0xd28
[ 1615.529553]        [<ffffffff8105aa7f>] __lock_acquire+0x7d1/0x84e
[ 1615.529553]        [<ffffffff8105ab84>] lock_acquire+0x88/0xa5
[ 1615.529553]        [<ffffffff81425727>] mutex_lock_nested+0x62/0x32c
[ 1615.529553]        [<ffffffffa007b66c>] ceph_osdc_start_request+0x4d/0x278 [ceph]
[ 1615.529553]        [<ffffffffa007d8b6>] ceph_osdc_readpages+0x123/0x222 [ceph]
[ 1615.529553]        [<ffffffffa005f4b7>] ceph_readpages+0x193/0x456 [ceph]
[ 1615.529553]        [<ffffffff81085bd1>] __do_page_cache_readahead+0x17d/0x1f5
[ 1615.529553]        [<ffffffff81085c65>] ra_submit+0x1c/0x20
[ 1615.529553]        [<ffffffff81085fab>] ondemand_readahead+0x264/0x277
[ 1615.529553]        [<ffffffff81086092>] page_cache_sync_readahead+0x33/0x35
[ 1615.529553]        [<ffffffff8107f0d7>] filemap_fault+0x143/0x31f
[ 1615.529553]        [<ffffffff810913bf>] __do_fault+0x50/0x415
[ 1615.529553]        [<ffffffff810934d9>] handle_mm_fault+0x334/0x6a6
[ 1615.529553]        [<ffffffff810209af>] do_page_fault+0x1f3/0x278
[ 1615.529553]        [<ffffffff814281ff>] page_fault+0x1f/0x30
[ 1615.529553] 
[ 1615.529553] other info that might help us debug this:
[ 1615.529553] 
[ 1615.529553] 1 lock held by fixdep/3263:
[ 1615.529553]  #0:  (&mm->mmap_sem){++++++}, at: [<ffffffff810208c0>] do_page_fault+0x104/0x278
[ 1615.529553] 
[ 1615.529553] stack backtrace:
[ 1615.529553] Pid: 3263, comm: fixdep Not tainted 2.6.34-rc2 #22
[ 1615.529553] Call Trace:
[ 1615.529553]  [<ffffffff81058f49>] print_circular_bug+0xb3/0xc1
[ 1615.529553]  [<ffffffff81059cbf>] validate_chain+0x739/0xd28
[ 1615.529553]  [<ffffffff810099d7>] ? native_sched_clock+0x37/0x71
[ 1615.824177]  [<ffffffff8105aa7f>] __lock_acquire+0x7d1/0x84e
[ 1615.824177]  [<ffffffff8105ab84>] lock_acquire+0x88/0xa5
[ 1615.824177]  [<ffffffffa007b66c>] ? ceph_osdc_start_request+0x4d/0x278 [ceph]
[ 1615.824177]  [<ffffffffa007b66c>] ? ceph_osdc_start_request+0x4d/0x278 [ceph]
[ 1615.824177]  [<ffffffff81425727>] mutex_lock_nested+0x62/0x32c
[ 1615.824177]  [<ffffffffa007b66c>] ? ceph_osdc_start_request+0x4d/0x278 [ceph]
[ 1615.824177]  [<ffffffffa007b66c>] ceph_osdc_start_request+0x4d/0x278 [ceph]
[ 1615.824177]  [<ffffffffa007d8b6>] ceph_osdc_readpages+0x123/0x222 [ceph]
[ 1615.824177]  [<ffffffffa005f4b7>] ceph_readpages+0x193/0x456 [ceph]
[ 1615.824177]  [<ffffffff810099d7>] ? native_sched_clock+0x37/0x71
[ 1615.824177]  [<ffffffff81056580>] ? get_lock_stats+0x19/0x4c
[ 1615.824177]  [<ffffffff81085bd1>] __do_page_cache_readahead+0x17d/0x1f5
[ 1615.824177]  [<ffffffff81085ad0>] ? __do_page_cache_readahead+0x7c/0x1f5
[ 1615.824177]  [<ffffffff8107d848>] ? find_get_page+0xd9/0x12d
[ 1615.824177]  [<ffffffff81085c65>] ra_submit+0x1c/0x20
[ 1615.916887]  [<ffffffff81085fab>] ondemand_readahead+0x264/0x277
[ 1615.916887]  [<ffffffff81086092>] page_cache_sync_readahead+0x33/0x35
[ 1615.931403]  [<ffffffff8107f0d7>] filemap_fault+0x143/0x31f
[ 1615.931403]  [<ffffffff810913bf>] __do_fault+0x50/0x415
[ 1615.931403]  [<ffffffff8105aa99>] ? __lock_acquire+0x7eb/0x84e
[ 1615.946963]  [<ffffffff810934d9>] handle_mm_fault+0x334/0x6a6
[ 1615.946963]  [<ffffffff810209af>] do_page_fault+0x1f3/0x278
[ 1615.946963]  [<ffffffff814281ff>] page_fault+0x1f/0x30

- kclient: moonbeamer gets this with iozone -a...
[17608.696906] ------------[ cut here ]------------
[17608.701761] WARNING: at lib/kref.c:43 kref_get+0x23/0x2a()
[17608.707584] Hardware name: PDSMi
[17608.711056] Modules linked in: aes_x86_64 aes_generic ceph fan ac battery ehci_hcd container uhci_hcd thermal button processor
        
[17608.723268] Pid: 19594, comm: sync Not tainted 2.6.32-rc2 #12
[17608.729255] Call Trace:
[17608.731835]  [<ffffffff81252a6d>] ? kref_get+0x23/0x2a
[17608.737209]  [<ffffffff81044f9a>] warn_slowpath_common+0x77/0x8f
[17608.743457]  [<ffffffff81044fc1>] warn_slowpath_null+0xf/0x11
[17608.749395]  [<ffffffff81252a6d>] kref_get+0x23/0x2a
[17608.754634]  [<ffffffffa006e9be>] ceph_mdsc_sync+0xd7/0x305 [ceph]
[17608.761061]  [<ffffffff8145d8b6>] ? mutex_unlock+0x9/0xb
[17608.766618]  [<ffffffffa0078bf3>] ? ceph_osdc_sync+0xe7/0x173 [ceph]
[17608.773199]  [<ffffffffa004d906>] ceph_syncfs+0x4e/0xc8 [ceph]
[17608.779235]  [<ffffffff810f6084>] __sync_filesystem+0x5e/0x72
[17608.785195]  [<ffffffff810f6142>] sync_filesystems+0xaa/0x101
[17608.791122]  [<ffffffff810f61e0>] sys_sync+0x12/0x2e
[17608.796331]  [<ffffffff8100baeb>] system_call_fastpath+0x16/0x1b
[17608.802560] ---[ end trace 36481c4089b3d493 ]---
[17608.807461] BUG: unable to handle kernel paging request at 0000001200000635
[17608.811372] IP: [<ffffffff81252a2c>] kref_put+0x31/0x4f
[17608.811372] PGD 11c7c8067 PUD 0 
[17608.811372] Oops: 0002 [#1] PREEMPT SMP 
[17608.811372] last sysfs file: /sys/kernel/uevent_seqnum
[17608.811372] CPU 0 
[17608.811372] Modules linked in: aes_x86_64 aes_generic ceph fan ac battery ehci_hcd container uhci_hcd thermal button processor
        
[17608.811372] Pid: 19594, comm: sync Tainted: G        W  2.6.32-rc2 #12 PDSMi
[17608.811372] RIP: 0010:[<ffffffff81252a2c>]  [<ffffffff81252a2c>] kref_put+0x31/0x4f
[17608.811372] RSP: 0018:ffff8801137f5e28  EFLAGS: 00010206
[17608.811372] RAX: 0000001200000495 RBX: 0000001200000635 RCX: 0000000000000000
[17608.811372] RDX: 0000000000000000 RSI: 0000000000000040 RDI: 0000001200000635
[17608.811372] RBP: ffff8801137f5e38 R08: 0000000000000000 R09: ffff8801137f5e28
[17608.811372] R10: ffff8801137f5e38 R11: ffffffff8145c5ad R12: ffffffffa00675ae
[17608.811372] R13: ffff880119d02508 R14: ffff880119d02510 R15: 0000000000055fad
[17608.811372] FS:  00007fadcfcd96e0(0000) GS:ffff88002f000000(0000) knlGS:0000000000000000
[17608.811372] CS:  0010 DS: 0000 ES: 0000 CR0: 000000008005003b
[17608.811372] CR2: 0000001200000635 CR3: 00000001136cd000 CR4: 00000000000006f0
[17608.811372] DR0: 0000000000000000 DR1: 0000000000000000 DR2: 0000000000000000
[17608.811372] DR3: 0000000000000000 DR6: 00000000ffff0ff0 DR7: 0000000000000400
        
[17608.811372] Process sync (pid: 19594, threadinfo ffff8801137f4000, task ffff88011bf70480)
[17608.811372] Stack:
[17608.811372]  ffff880103726e18 ffff880103726c00 ffff8801137f5e58 ffffffffa00733f1
[17608.811372] <0> ffff880103726e18 ffffffffa00733a2 ffff8801137f5e78 ffffffff81252a3e
[17608.811372] <0> 0000000000000000 ffff880103726c00 ffff8801137f5ef8 ffffffffa006ea19
[17608.811372] Call Trace:
[17608.811372]  [<ffffffffa00733f1>] ceph_mdsc_release_request+0x4f/0x12a [ceph]
[17608.811372]  [<ffffffffa00733a2>] ? ceph_mdsc_release_request+0x0/0x12a [ceph]
[17608.811372]  [<ffffffff81252a3e>] kref_put+0x43/0x4f
[17608.811372]  [<ffffffffa006ea19>] ceph_mdsc_sync+0x132/0x305 [ceph]
[17608.811372]  [<ffffffff8145d8b6>] ? mutex_unlock+0x9/0xb
[17608.811372]  [<ffffffffa0078bf3>] ? ceph_osdc_sync+0xe7/0x173 [ceph]
[17608.811372]  [<ffffffffa004d906>] ceph_syncfs+0x4e/0xc8 [ceph]
[17608.811372]  [<ffffffff810f6084>] __sync_filesystem+0x5e/0x72
[17608.811372]  [<ffffffff810f6142>] sync_filesystems+0xaa/0x101
[17608.811372]  [<ffffffff810f61e0>] sys_sync+0x12/0x2e
        
[17608.811372]  [<ffffffff8100baeb>] system_call_fastpath+0x16/0x1b
[17608.811372] Code: 49 89 f4 4d 85 e4 be 40 00 00 00 53 48 89 fb 74 0e 49 81 fc 2d 09 0d 81 75 11 be 41 00 00 00 48 c7 c7 62 f8 5c 81 e8 86 25 df ff <f0> ff 0b 0f 94 c0 31 d2 84 c0 74 0b 48 89 df 41 ff d4 ba 01 00 
[17608.811372] RIP  [<ffffffff81252a2c>] kref_put+0x31/0x4f
[17608.811372]  RSP <ffff8801137f5e28>
[17608.811372] CR2: 0000001200000635
[17609.074355] ---[ end trace 36481c4089b3d494 ]---


?- bonnie++ -u root -d /mnt/ceph/ -s 0 -n 1
(03:35:29 PM) Isteriat: Using uid:0, gid:0.
(03:35:29 PM) Isteriat: Create files in sequential order...done.
(03:35:29 PM) Isteriat: Stat files in sequential order...Expected 1024 files but only got 0
(03:35:29 PM) Isteriat: Cleaning up test directory after error.

- osd pg split breaks if not all osds are up...

- mds recovery flag set on inode that didn't get recovered??
- osd pg split breaks if not all osds are up...
- mislinked directory?  (cpusr.sh, mv /c/* /c/t, more cpusr, ls /c/t)

>>>>>>> e3ef1484

filestore performance notes
- write ordering options
  - fs only (no journal)
  - fs, journal
  - fs + journal in parallel
  - journal sync, then fs
- and the issues
  - latency
  - effect of a btrfs hang
  - unexpected error handling (EIO, ENOSPC)
  - impact on ack, sync ordering semantics.
  - how to throttle request stream to disk io rate
  - rmw vs delayed mode

- if journal is on fs, then
  - throttling isn't an issue, but
  - fs stalls are also journal stalls

- fs only
  - latency: commits are bad.
  - hang: bad.
  - errors: could be handled, aren't
  - acks: supported
  - throttle: fs does it
  - rmw: pg toggles mode
- fs, journal
  - latency: good, unless fs hangs
  - hang: bad.  latency spikes.  overall throughput drops.
  - errors: could probably be handled, isn't.
  - acks: supported
  - throttle: btrfs does it (by hanging), which leads to a (necessary) latency spike
  - rmw: pg toggles mode
- fs | journal
  - latency: good
  - hang: no latency spike.  fs throughput may drop, to the extent btrfs throughput necessarily will.
  - errors: not detected until later.  could journal addendum record.  or die (like we do now)
  - acks: could be flexible.. maybe supported, maybe not.  will need some extra locking smarts?
  - throttle: ??
  - rmw: rmw must block on prior fs writes.
- journal, fs (writeahead)
  - latency: good (commit only, no acks)
  - hang: same as |
  - errors: same as |
  - acks: never.
  - throttle: ??
  - rmw: rmw must block on prior fs writes.
  * JourningObjectStore interface needs work?



greg
- csync data import/export tool?
- uclient: readdir from cache
- mds: basic auth checks

later
- document on-wire protocol
- client reconnect after long eviction; and slow delayed reconnect
- repair
- mds security enforcement
- client, user authentication
- cas
- osd failure declarations
- rename over old files should flush data, or revert back to old contents
- clean up SimpleMessenger interface and usage a little. Can probably unify
	some/all of shutdown, wait, destroy. Possibly move destroy into put()
	and make get/put usage more consistent/stringently mandated.

rados
- snapc interface
  - mon: allocate snapid, adjust pool_t seq
  - librados: snapc manipulation, set pool handle snapc
- make rest interface superset of s3?
  - create/delete snapshots
  - list, access snapped version
- perl swig wrapper
- 'rados call foo.bar'?
- merge pgs
- autosize pg_pools?

repair
- namespace reconstruction tool
- repair pg (rebuild log)  (online or offline?  ./cosd --repair_pg 1.ef?)
- repair file ioctl?
- are we concerned about
  - scrubbing
  - reconstruction after loss of subset of cdirs
  - reconstruction after loss of md log
- data object 
  - path backpointers?
  - parent dir pointer?
- mds scrubbing

kclient
- mdsc: preallocate reply(ies?)
- mdsc: mempool for cap writeback?
- osdc: combine request, request+reply messages into single pool.
- ENOMEM
  - message pools
  - sockets?  (this can actual generates a lockdep warning :/)
- fs-portable file layout virtual xattr (see Andreas' -fsdevel thread)
- statlite
- add cap to release if we get fouled up in fill_inode et al?
- fix up ESTALE handling
- don't retry on ENOMEM on non-nofail requests in kick_requests
- make cap import/export more efficient?
- flock, fnctl locks
- ACLs
  - init security xattrs
- should we try to ref CAP_PIN on special inodes that are open?  
- fix readdir vs fragment race by keeping a separate frag pos, and ignoring dentries below it
- inotify for updates from other clients?

vfs issues
- a getattr mask would be really nice

filestore
- make min sync interval self-tuning (ala xfs, ext3?)
- get file csum?
- clonerange writeahead journal data into objects?

btrfs
- clone compressed inline extents
- ioctl to pull out data csum?

osd
- separate reads/writes into separate op queues?
- gracefully handle ENOSPC
- gracefully handle EIO?
- what to do with lost objects.. continue peering?
- segregate backlog from log ondisk?
- preserve pg logs on disk for longer period
- make scrub interruptible
- optionally separate osd interfaces (ips) for clients and osds (replication, peering, etc.)
- pg repair
- pg split should be a work queue
- optimize remove wrt recovery pushes?

uclient
- fix client_lock vs other mutex with C_SafeCond
- clean up check_caps to more closely mirror kclient logic
- readdir from cache
- fix readdir vs fragment race by keeping a separate frag pos, and ignoring dentries below it
- hadoop: clean up assert usage

mds
- special case commit of stray dir to avoid having to commit, re-commit strays?
  - once we commit one stray, we have to re-commit later to remove it, which means we commit other new ones.
- put inode dirty fields into dirty_bits_t to reduce per-inode memory footprint
- don't sync log on every clientreplay request?
- pass issued, wanted into eval(lock) when eval() already has it?  (and otherwise optimize eval paths..)
- add an up:shadow mode?
  - tail the mds log as it is written
  - periodically check head so that we trim, too
- handle slow client reconnect (i.e. after mds has gone active)
- anchor_destroy needs to xlock linklock.. which means it needs a Mutation wrapper?
  - ... when it gets a caller.. someday..
- add FILE_CAP_EXTEND capability bit
- dir fragment
  - maybe just take dftlock for now, to keep it simple.
- dir merge
- snap
  - hard link backpointers
    - anchor source dir
    - build snaprealm for any hardlinked file
    - include snaps for all (primary+remote) parents
  - how do we properly clean up inodes when doing a snap purge?
    - when they are mid-recover?  see 136470cf7ca876febf68a2b0610fa3bb77ad3532
  - what if a recovery is queued, or in progress, and the inode is then cowed?  can that happen?  
  - proper handling of cache expire messages during rejoin phase?
    -> i think cache expires are fine; the rejoin_ack handler just has to behave if rejoining items go missing

- clustered
  - on replay, but dirty scatter replicas on lists so that they get flushed?  or does rejoin handle that?
  - linkage vs cdentry replicas and remote rename....
  - rename: importing inode... also journal imported client map?

mon
- don't allow lpg_num expansion and osd addition at the same time?
- how to shrink cluster?
- how to tell osd to cleanly shut down
- paxos need to clean up old states.
  - default: simple max of (state count, min age), so that we have at least N hours of history, say?
  - osd map: trim only old maps < oldest "in" osd up_from

osdmon
- monitor needs to monitor some osds...

pgmon
- check for orphan pgs
- monitor pg states, notify on out?
- watch osd utilization; adjust overload in cluster map

crush
- allow forcefeed for more complicated rule structures.  (e.g. make force_stack a list< set<int> >)

simplemessenger
- close idle connections?

objectcacher
- read locks?
- maintain more explicit inode grouping instead of wonky hashes

cas
- chunking.  see TTTD in
   ESHGHI, K.
   A framework for analyzing and improving content-based chunking algorithms.
   Tech. Rep. HPL-2005-30(R.1), Hewlett Packard Laboratories, Palo Alto, 2005. 

radosgw
 - handle gracefully location related requests
 - logging control (?)
 - parse date/time better
 - upload using post
 - torrent
 - handle gracefully PUT/GET requestPayment



-- for nicer kclient debug output (everything but messenger, but including msg in/out)
echo 'module ceph +p' > /sys/kernel/debug/dynamic_debug/control ; echo 'file fs/ceph/messenger.c -p' > /sys/kernel/debug/dynamic_debug/control ; echo 'file ' `grep -- --- /sys/kernel/debug/dynamic_debug/control | grep ceph | awk '{print $1}' | sed 's/:/ line /'` +p  > /sys/kernel/debug/dynamic_debug/control ; echo 'file ' `grep -- === /sys/kernel/debug/dynamic_debug/control | grep ceph | awk '{print $1}' | sed 's/:/ line /'` +p  > /sys/kernel/debug/dynamic_debug/control<|MERGE_RESOLUTION|>--- conflicted
+++ resolved
@@ -61,8 +61,6 @@
 - rebuild mds hierarchy
 - kclient: retry alloc on ENOMEM when reading from connection?
 
-<<<<<<< HEAD
-=======
 filestore
 - throttling
 - flush objects onto primary during recovery
@@ -273,7 +271,6 @@
 - osd pg split breaks if not all osds are up...
 - mislinked directory?  (cpusr.sh, mv /c/* /c/t, more cpusr, ls /c/t)
 
->>>>>>> e3ef1484
 
 filestore performance notes
 - write ordering options
