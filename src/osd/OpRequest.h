--- conflicted
+++ resolved
@@ -94,15 +94,12 @@
   void _unregistered();
 
 public:
-<<<<<<< HEAD
   ~OpRequest() {
     request->put();
   }
-  Message *get_req() const { return request; }
-=======
   bool send_map_update;
   epoch_t sent_epoch;
->>>>>>> 20814de9
+  Message *get_req() const { return request; }
   bool been_queued_for_pg() { return hit_flag_points & flag_queued_for_pg; }
   bool been_reached_pg() { return hit_flag_points & flag_reached_pg; }
   bool been_delayed() { return hit_flag_points & flag_delayed; }
